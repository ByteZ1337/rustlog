--- conflicted
+++ resolved
@@ -26,7 +26,6 @@
 };
 use tracing::{debug, info};
 
-<<<<<<< HEAD
 use crate::{app::App, bot::BotMessage, ShutdownRx, web::admin::admin_auth};
 
 use self::handlers::no_cache_header;
@@ -38,10 +37,7 @@
 pub mod schema;
 mod trace_layer;
 
-const CAPABILITIES: &[&str] = &["arbitrary-range-query"];
-=======
 const CAPABILITIES: &[&str] = &["arbitrary-range-query", "search", "stats"];
->>>>>>> b1f15ef1
 
 pub async fn run(app: App, mut shutdown_rx: ShutdownRx, bot_tx: Sender<BotMessage>) {
     aide::gen::on_error(|error| {
@@ -103,27 +99,18 @@
                 op.description("List available logs")
             }),
         )
-<<<<<<< HEAD
         // .api_route(
         //     "/:channel_id_type/:channel",
         //     get_with(handlers::get_channel_logs, |op| {
         //         op.description("Get channel logs. If the `to` and `from` query params are not given, redirect to latest available day")
         //     }),
         // )
-=======
-        .api_route(
-            "/:channel_id_type/:channel",
-            get_with(handlers::get_channel_logs, |op| {
-                op.description("Get channel logs. If the `to` and `from` query params are not given, redirect to latest available day")
-            }),
-        )
-        .api_route(
-            "/:channel_id_type/:channel/stats",
-            get_with(handlers::get_channel_stats, |op| {
-                op.description("Get channel stats")
-            }),
-        )
->>>>>>> b1f15ef1
+        // .api_route(
+        //     "/:channel_id_type/:channel/stats",
+        //     get_with(handlers::get_channel_stats, |op| {
+        //         op.description("Get channel stats")
+        //     }),
+        // )
         // For some reason axum considers it a path overlap if user id type is dynamic
         .api_route(
             "/:channel_id_type/:channel/user/:user",
