use std::time::Duration;

use aide::axum::IntoApiResponse;
use axum::{
    extract::{Path, Query, RawQuery, State},
    Json,
    http::{HeaderMap, StatusCode},
    response::{IntoResponse, Redirect, Response},
    middleware::Next,
};
use super::{
    responders::logs::LogsResponse,
    schema::{
        AvailableLogs, AvailableLogsParams, Channel, ChannelIdType, ChannelLogsByDatePath,
        ChannelLogsStats, ChannelParam, ChannelsList, LogsParams, LogsPathChannel, SearchParams,
        UserIdType, UserLogPathParams, UserLogsDatePath, UserLogsStats, UserNameHistoryParam,
        UserParam,
    },
};
use axum_extra::{headers::CacheControl, TypedHeader};
use chrono::{DateTime, Days, Months, NaiveDate, NaiveTime, Utc};
use tracing::{debug, info};

use crate::{
    app::App,
    db::{
        self, read_available_channel_logs, read_available_user_logs, read_channel,
        read_random_channel_line, read_random_user_line, read_user,
    },
    error::Error,
    logs::{schema::LogRangeParams, stream::LogsStream},
    Result,
    web::schema::LogsPathDate,
};
<<<<<<< HEAD
=======
use aide::axum::IntoApiResponse;
use axum::{
    extract::{Path, Query, RawQuery, State},
    response::{IntoResponse, Redirect, Response},
    Json,
};
use axum_extra::{headers::CacheControl, TypedHeader};
use chrono::{DateTime, Days, Months, NaiveDate, NaiveTime, Utc};
use rand::{distr::Alphanumeric, rng, Rng};
use std::time::Duration;
use tracing::debug;
>>>>>>> d0017276

// can't have this as a layer because the user logins and ids are passed in a lot of different ways
pub fn check_logs_auth(
    app: &State<App>,
    headers: HeaderMap,
    user: Option<&str>,
) -> Result<()> {
    if matches!(user, Some(user) if user == "gofishgame" || user == "951349582") {
        return Ok(());
    }

    if let Some(admin_key) = &app.config.admin_api_key {
        if headers
            .get("X-Api-Key")
            .and_then(|value| value.to_str().ok())
            == Some(admin_key)
        {
            return Ok(());
        }
    }

    Err(Error::InvalidAuthKey)
}

pub async fn get_channels(
    app: State<App>,
    headers: HeaderMap,
) -> Result<Response> {
    check_logs_auth(&app, headers, None)?;
    let channel_ids = app.config.channels.read().unwrap().clone();

    let channels = app
        .get_users(Vec::from_iter(channel_ids), vec![], false)
        .await
        .unwrap();

    let json = Json(ChannelsList {
        channels: channels
            .into_iter()
            .map(|(user_id, name)| Channel { name, user_id })
            .collect(),
    });
    Ok((cache_header(600), json).into_response())
}

pub async fn get_channel_logs(
    Path(LogsPathChannel {
        channel_id_type,
        channel,
    }): Path<LogsPathChannel>,
    Query(range_params): Query<LogRangeParams>,
    Query(logs_params): Query<LogsParams>,
    RawQuery(query): RawQuery,
    app: State<App>,
    headers: HeaderMap,
) -> Result<Response> {
    check_logs_auth(&app, headers, None)?;

    let channel_id = match channel_id_type {
        ChannelIdType::Name => app.get_user_id_by_name(&channel).await?,
        ChannelIdType::Id => channel.clone(),
    };

    if let Some(range) = range_params.range() {
        let logs = get_channel_logs_inner(&app, &channel_id, logs_params, range).await?;
        Ok(logs.into_response())
    } else {
        let available_logs = read_available_channel_logs(&app.db, &channel_id).await?;
        let latest_log = available_logs.first().ok_or(Error::NotFound)?;

        let mut new_uri = format!("/{channel_id_type}/{channel}/{latest_log}");
        if let Some(query) = query {
            new_uri.push('?');
            new_uri.push_str(&query);
        }

        Ok(Redirect::to(&new_uri).into_response())
    }
}

pub async fn get_channel_stats(
    Path(LogsPathChannel {
        channel_id_type,
        channel,
    }): Path<LogsPathChannel>,
    Query(range_params): Query<LogRangeParams>,
    app: State<App>,
) -> Result<Json<ChannelLogsStats>> {
    let channel_id = match channel_id_type {
        ChannelIdType::Name => app.get_user_id_by_name(&channel).await?,
        ChannelIdType::Id => channel.clone(),
    };
    let stats = db::get_channel_stats(&app.db, &channel_id, range_params).await?;

    Ok(Json(stats))
}

pub async fn get_user_stats(
    Path(user_params): Path<UserLogPathParams>,
    Query(range_params): Query<LogRangeParams>,
    app: State<App>,
) -> Result<Json<UserLogsStats>> {
    let (channel_id, user_id) = resolve_user_params(&user_params, &app).await?;

    app.check_opted_out(&channel_id, Some(&user_id))?;

    let stats = db::get_user_stats(&app.db, &channel_id, &user_id, range_params).await?;

    Ok(Json(stats))
}

pub async fn get_channel_logs_by_date(
    app: State<App>,
    Path(channel_log_params): Path<ChannelLogsByDatePath>,
    Query(logs_params): Query<LogsParams>,
    headers: HeaderMap,
) -> Result<impl IntoApiResponse> {
    debug!("Params: {logs_params:?}");
    check_logs_auth(&app, headers, None)?;

    let channel_id = match channel_log_params.channel_info.channel_id_type {
        ChannelIdType::Name => {
            app.get_user_id_by_name(&channel_log_params.channel_info.channel)
                .await?
        }
        ChannelIdType::Id => channel_log_params.channel_info.channel.clone(),
    };

    let LogsPathDate { year, month, day } = channel_log_params.date;

    let from = NaiveDate::from_ymd_opt(year.parse()?, month.parse()?, day.parse()?)
        .ok_or_else(|| Error::InvalidParam("Invalid date".to_owned()))?
        .and_time(NaiveTime::default())
        .and_utc();
    let to = from
        .checked_add_days(Days::new(1))
        .ok_or_else(|| Error::InvalidParam("Date out of range".to_owned()))?;

    get_channel_logs_inner(&app, &channel_id, logs_params, (from, to)).await
}

async fn get_channel_logs_inner(
    app: &App,
    channel_id: &str,
    params: LogsParams,
    range: (DateTime<Utc>, DateTime<Utc>),
) -> Result<impl IntoApiResponse> {
    app.check_opted_out(channel_id, None)?;

    let stream = read_channel(&app.db, channel_id, params, &app.flush_buffer, range).await?;

    let logs = LogsResponse {
        response_type: params.response_type(),
        stream,
    };

    let cache = if Utc::now() < range.1 {
        no_cache_header()
    } else {
        cache_header(36000)
    };

    Ok((cache, logs))
}

<<<<<<< HEAD
pub async fn get_user_logs_by_name(
    path: Path<UserLogPathParams>,
    Query(range_params): Query<LogRangeParams>,
    Query(logs_params): Query<LogsParams>,
    query: RawQuery,
    app: State<App>,
    headers: HeaderMap,
) -> Result<impl IntoApiResponse> {
    check_logs_auth(&app, headers, Some(&path.user))?;
    get_user_logs(path, range_params, logs_params, query, false, app).await
}

pub async fn get_user_logs_id(
    path: Path<UserLogPathParams>,
    Query(range_params): Query<LogRangeParams>,
    Query(logs_params): Query<LogsParams>,
    query: RawQuery,
    app: State<App>,
    headers: HeaderMap,
) -> Result<impl IntoApiResponse> {
    check_logs_auth(&app, headers, Some(&path.user))?;
    get_user_logs(path, range_params, logs_params, query, true, app).await
}

async fn get_user_logs(
    Path(UserLogPathParams {
        channel_id_type,
        channel,
        user,
    }): Path<UserLogPathParams>,
    range_params: LogRangeParams,
    logs_params: LogsParams,
=======
pub async fn get_user_logs(
    Path(user_params): Path<UserLogPathParams>,
    Query(range_params): Query<LogRangeParams>,
    Query(logs_params): Query<LogsParams>,
>>>>>>> d0017276
    RawQuery(query): RawQuery,
    app: State<App>,
) -> Result<impl IntoApiResponse> {
    let (channel_id, user_id) = resolve_user_params(&user_params, &app).await?;

    app.check_opted_out(&channel_id, Some(&user_id))?;

    if let Some(range) = range_params.range() {
        let logs = get_user_logs_inner(&app, &channel_id, &user_id, logs_params, range).await?;
        Ok(logs.into_response())
    } else {
        let available_logs = read_available_user_logs(&app.db, &channel_id, &user_id).await?;
        let latest_log = available_logs.first().ok_or(Error::NotFound)?;

        let UserLogPathParams {
            channel_id_type,
            channel,
            user_id_type,
            user,
        } = user_params;

        let mut new_uri =
            format!("/{channel_id_type}/{channel}/{user_id_type}/{user}/{latest_log}");
        if let Some(query) = query {
            new_uri.push('?');
            new_uri.push_str(&query);
        }
        Ok(Redirect::to(&new_uri).into_response())
    }
}

<<<<<<< HEAD
pub async fn get_user_logs_by_date_name(
    app: State<App>,
    headers: HeaderMap,
    path: Path<UserLogsPath>,
    params: Query<LogsParams>,
) -> Result<impl IntoApiResponse> {
    check_logs_auth(&app, headers, Some(&path.user))?;

    let user_id = app.get_user_id_by_name(&path.user).await?;
    get_user_logs_by_date(app, path, params, user_id).await
}

pub async fn get_user_logs_by_date_id(
    app: State<App>,
    headers: HeaderMap,
    path: Path<UserLogsPath>,
    params: Query<LogsParams>,
) -> Result<impl IntoApiResponse> {
    check_logs_auth(&app, headers, Some(&path.user))?;

    let user_id = path.user.clone();
    get_user_logs_by_date(app, path, params, user_id).await
}

async fn get_user_logs_by_date(
    app: State<App>,
    Path(user_logs_path): Path<UserLogsPath>,
=======
pub async fn get_user_logs_by_date(
    app: State<App>,
    Path(user_params): Path<UserLogPathParams>,
    Path(user_logs_date): Path<UserLogsDatePath>,
>>>>>>> d0017276
    Query(logs_params): Query<LogsParams>,
) -> Result<impl IntoApiResponse> {
    let (channel_id, user_id) = resolve_user_params(&user_params, &app).await?;

    app.check_opted_out(&channel_id, Some(&user_id))?;

    let year = user_logs_date.year.parse()?;
    let month = user_logs_date.month.parse()?;

    let from = NaiveDate::from_ymd_opt(year, month, 1)
        .ok_or_else(|| Error::InvalidParam("Invalid date".to_owned()))?
        .and_time(NaiveTime::default())
        .and_utc();
    let to = from
        .checked_add_months(Months::new(1))
        .ok_or_else(|| Error::InvalidParam("Date out of range".to_owned()))?;

    get_user_logs_inner(&app, &channel_id, &user_id, logs_params, (from, to)).await
}

async fn get_user_logs_inner(
    app: &App,
    channel_id: &str,
    user_id: &str,
    logs_params: LogsParams,
    range: (DateTime<Utc>, DateTime<Utc>),
) -> Result<impl IntoApiResponse> {
    let stream = read_user(
        &app.db,
        channel_id,
        user_id,
        logs_params,
        &app.flush_buffer,
        range,
    )
    .await?;

    let logs = LogsResponse {
        stream,
        response_type: logs_params.response_type(),
    };

    let cache = if Utc::now() < range.1 {
        no_cache_header()
    } else {
        cache_header(36000)
    };

    Ok((cache, logs))
}

pub async fn list_available_logs(
    Query(AvailableLogsParams { user, channel }): Query<AvailableLogsParams>,
    app: State<App>,
    headers: HeaderMap,
) -> Result<impl IntoApiResponse> {
    check_logs_auth(&app, headers, user.as_ref().map(|u| u.as_ref()))?;

    let channel_id = match channel {
        ChannelParam::ChannelId(id) => id,
        ChannelParam::Channel(name) => app.get_user_id_by_name(&name).await?,
    };

    let available_logs = if let Some(user) = user {
        let user_id = match user {
            UserParam::UserId(id) => id,
            UserParam::User(name) => app.get_user_id_by_name(&name).await?,
        };
        app.check_opted_out(&channel_id, Some(&user_id))?;
        read_available_user_logs(&app.db, &channel_id, &user_id).await?
    } else {
        return Err(Error::NotFound);
        // app.check_opted_out(&channel_id, None)?;
        // read_available_channel_logs(&app.db, &channel_id).await?
    };

    if !available_logs.is_empty() {
        Ok((cache_header(600), Json(AvailableLogs { available_logs })))
    } else {
        Err(Error::NotFound)
    }
}

pub async fn random_channel_line(
    app: State<App>,
    headers: HeaderMap,
    Path(LogsPathChannel {
        channel_id_type,
        channel,
    }): Path<LogsPathChannel>,
    Query(logs_params): Query<LogsParams>,
) -> Result<impl IntoApiResponse> {
    check_logs_auth(&app, headers, None)?;

    let channel_id = match channel_id_type {
        ChannelIdType::Name => app.get_user_id_by_name(&channel).await?,
        ChannelIdType::Id => channel,
    };

    let random_line = read_random_channel_line(&app.db, &channel_id).await?;
    let stream = LogsStream::new_provided(vec![random_line])?;

    let logs = LogsResponse {
        stream,
        response_type: logs_params.response_type(),
    };
    Ok((no_cache_header(), logs))
}

<<<<<<< HEAD
pub async fn random_user_line_by_name(
    app: State<App>,
    headers: HeaderMap,
    Path(UserLogPathParams {
        channel_id_type,
        channel,
        user,
    }): Path<UserLogPathParams>,
    query: Query<LogsParams>,
) -> Result<impl IntoApiResponse> {
    check_logs_auth(&app, headers, Some(&user))?;

    let user_id = app.get_user_id_by_name(&user).await?;
    random_user_line(app, channel_id_type, channel, user_id, query).await
}

pub async fn random_user_line_by_id(
    app: State<App>,
    headers: HeaderMap,
    Path(UserLogPathParams {
        channel_id_type,
        channel,
        user,
    }): Path<UserLogPathParams>,
    query: Query<LogsParams>,
) -> Result<impl IntoApiResponse> {
    check_logs_auth(&app, headers, Some(&user))?;

    random_user_line(app, channel_id_type, channel, user, query).await
}

async fn random_user_line(
=======
pub async fn random_user_line(
>>>>>>> d0017276
    app: State<App>,
    Path(user_params): Path<UserLogPathParams>,
    Query(logs_params): Query<LogsParams>,
) -> Result<impl IntoApiResponse> {
    let (channel_id, user_id) = resolve_user_params(&user_params, &app).await?;

    app.check_opted_out(&channel_id, Some(&user_id))?;

    let random_line = read_random_user_line(&app.db, &channel_id, &user_id).await?;
    let stream = LogsStream::new_provided(vec![random_line])?;

    let logs = LogsResponse {
        stream,
        response_type: logs_params.response_type(),
    };
    Ok((no_cache_header(), logs))
}

<<<<<<< HEAD
pub async fn optout(_app: State<App>) -> Json<String> {
    Json("No, I don't think so".to_owned())
}

pub async fn search_user_logs_by_name(
    app: State<App>,
    headers: HeaderMap,
    Path(UserLogPathParams {
        channel_id_type,
        channel,
        user,
    }): Path<UserLogPathParams>,
    params: Query<SearchParams>,
) -> Result<impl IntoApiResponse> {
    check_logs_auth(&app, headers, Some(&user))?;

    let user_id = app.get_user_id_by_name(&user).await?;
    search_user_logs(app, channel_id_type, channel, user_id, params).await
}

pub async fn search_user_logs_by_id(
    app: State<App>,
    headers: HeaderMap,
    Path(UserLogPathParams {
        channel_id_type,
        channel,
        user,
    }): Path<UserLogPathParams>,
    params: Query<SearchParams>,
) -> Result<impl IntoApiResponse> {
    check_logs_auth(&app, headers, Some(&user))?;

    search_user_logs(app, channel_id_type, channel, user, params).await
}

async fn search_user_logs(
    app: State<App>,
    channel_id_type: ChannelIdType,
    channel: String,
    user_id: String,
    params: Query<SearchParams>,
=======
pub async fn search_user_logs(
    app: State<App>,
    Path(user_params): Path<UserLogPathParams>,
    Query(search_params): Query<SearchParams>,
    Query(logs_params): Query<LogsParams>,
>>>>>>> d0017276
) -> Result<impl IntoApiResponse> {
    let (channel_id, user_id) = resolve_user_params(&user_params, &app).await?;

    app.check_opted_out(&channel_id, Some(&user_id))?;

    let stream = db::search_user_logs(
        &app.db,
        &channel_id,
        &user_id,
<<<<<<< HEAD
        &params.q,
        params.logs_params,
    ).await?;
=======
        &search_params.q,
        logs_params,
    )
    .await?;
>>>>>>> d0017276

    let logs = LogsResponse {
        stream,
        response_type: logs_params.response_type(),
    };
    Ok(logs)
}

<<<<<<< HEAD
=======
pub async fn get_user_name_history(
    app: State<App>,
    Path(UserNameHistoryParam { user_id }): Path<UserNameHistoryParam>,
) -> Result<impl IntoApiResponse> {
    app.check_opted_out(&user_id, None)?;

    let names = db::get_user_name_history(&app.db, &user_id).await?;

    Ok(Json(names))
}

pub async fn optout(app: State<App>) -> Json<String> {
    let mut rng = rng();
    let optout_code: String = (0..5).map(|_| rng.sample(Alphanumeric) as char).collect();

    app.optout_codes.insert(optout_code.clone());

    {
        let codes = app.optout_codes.clone();
        let optout_code = optout_code.clone();
        tokio::spawn(async move {
            tokio::time::sleep(Duration::from_secs(60)).await;
            if codes.remove(&optout_code).is_some() {
                debug!("Dropping optout code {optout_code}");
            }
        });
    }

    Json(optout_code)
}

>>>>>>> d0017276
fn cache_header(secs: u64) -> TypedHeader<CacheControl> {
    TypedHeader(
        CacheControl::new()
            .with_public()
            .with_max_age(Duration::from_secs(secs)),
    )
}

pub fn no_cache_header() -> TypedHeader<CacheControl> {
    TypedHeader(CacheControl::new().with_no_cache())
}

async fn resolve_user_params(params: &UserLogPathParams, app: &App) -> Result<(String, String)> {
    let channel_id = match params.channel_id_type {
        ChannelIdType::Name => app.get_user_id_by_name(&params.channel).await?,
        ChannelIdType::Id => params.channel.clone(),
    };
    let user_id = match params.user_id_type {
        UserIdType::Name => app.get_user_id_by_name(&params.user).await?,
        UserIdType::Id => params.user.clone(),
    };
    Ok((channel_id, user_id))
}<|MERGE_RESOLUTION|>--- conflicted
+++ resolved
@@ -13,8 +13,7 @@
     schema::{
         AvailableLogs, AvailableLogsParams, Channel, ChannelIdType, ChannelLogsByDatePath,
         ChannelLogsStats, ChannelParam, ChannelsList, LogsParams, LogsPathChannel, SearchParams,
-        UserIdType, UserLogPathParams, UserLogsDatePath, UserLogsStats, UserNameHistoryParam,
-        UserParam,
+        UserLogPathParams, UserLogsPath, UserLogsStats, UserParam, UserNameHistoryParam
     },
 };
 use axum_extra::{headers::CacheControl, TypedHeader};
@@ -32,20 +31,6 @@
     Result,
     web::schema::LogsPathDate,
 };
-<<<<<<< HEAD
-=======
-use aide::axum::IntoApiResponse;
-use axum::{
-    extract::{Path, Query, RawQuery, State},
-    response::{IntoResponse, Redirect, Response},
-    Json,
-};
-use axum_extra::{headers::CacheControl, TypedHeader};
-use chrono::{DateTime, Days, Months, NaiveDate, NaiveTime, Utc};
-use rand::{distr::Alphanumeric, rng, Rng};
-use std::time::Duration;
-use tracing::debug;
->>>>>>> d0017276
 
 // can't have this as a layer because the user logins and ids are passed in a lot of different ways
 pub fn check_logs_auth(
@@ -143,8 +128,29 @@
     Ok(Json(stats))
 }
 
-pub async fn get_user_stats(
-    Path(user_params): Path<UserLogPathParams>,
+pub async fn get_user_stats_by_name(
+    path: Path<UserLogPathParams>,
+    range_params: Query<LogRangeParams>,
+    app: State<App>,
+) -> Result<Json<UserLogsStats>> {
+    get_user_stats(path, false, range_params, app).await
+}
+
+pub async fn get_user_stats_by_id(
+    path: Path<UserLogPathParams>,
+    range_params: Query<LogRangeParams>,
+    app: State<App>,
+) -> Result<Json<UserLogsStats>> {
+    get_user_stats(path, true, range_params, app).await
+}
+
+async fn get_user_stats(
+    Path(UserLogPathParams {
+        channel_id_type,
+        channel,
+        user,
+    }): Path<UserLogPathParams>,
+    user_is_id: bool,
     Query(range_params): Query<LogRangeParams>,
     app: State<App>,
 ) -> Result<Json<UserLogsStats>> {
@@ -211,49 +217,16 @@
     Ok((cache, logs))
 }
 
-<<<<<<< HEAD
-pub async fn get_user_logs_by_name(
-    path: Path<UserLogPathParams>,
-    Query(range_params): Query<LogRangeParams>,
-    Query(logs_params): Query<LogsParams>,
-    query: RawQuery,
-    app: State<App>,
-    headers: HeaderMap,
-) -> Result<impl IntoApiResponse> {
-    check_logs_auth(&app, headers, Some(&path.user))?;
-    get_user_logs(path, range_params, logs_params, query, false, app).await
-}
-
-pub async fn get_user_logs_id(
-    path: Path<UserLogPathParams>,
-    Query(range_params): Query<LogRangeParams>,
-    Query(logs_params): Query<LogsParams>,
-    query: RawQuery,
-    app: State<App>,
-    headers: HeaderMap,
-) -> Result<impl IntoApiResponse> {
-    check_logs_auth(&app, headers, Some(&path.user))?;
-    get_user_logs(path, range_params, logs_params, query, true, app).await
-}
-
-async fn get_user_logs(
-    Path(UserLogPathParams {
-        channel_id_type,
-        channel,
-        user,
-    }): Path<UserLogPathParams>,
-    range_params: LogRangeParams,
-    logs_params: LogsParams,
-=======
 pub async fn get_user_logs(
     Path(user_params): Path<UserLogPathParams>,
     Query(range_params): Query<LogRangeParams>,
     Query(logs_params): Query<LogsParams>,
->>>>>>> d0017276
     RawQuery(query): RawQuery,
     app: State<App>,
+    headers: HeaderMap,
 ) -> Result<impl IntoApiResponse> {
     let (channel_id, user_id) = resolve_user_params(&user_params, &app).await?;
+    check_logs_auth(&app, headers, Some(&user_id))?;
 
     app.check_opted_out(&channel_id, Some(&user_id))?;
 
@@ -281,43 +254,15 @@
     }
 }
 
-<<<<<<< HEAD
-pub async fn get_user_logs_by_date_name(
-    app: State<App>,
-    headers: HeaderMap,
-    path: Path<UserLogsPath>,
-    params: Query<LogsParams>,
-) -> Result<impl IntoApiResponse> {
-    check_logs_auth(&app, headers, Some(&path.user))?;
-
-    let user_id = app.get_user_id_by_name(&path.user).await?;
-    get_user_logs_by_date(app, path, params, user_id).await
-}
-
-pub async fn get_user_logs_by_date_id(
-    app: State<App>,
-    headers: HeaderMap,
-    path: Path<UserLogsPath>,
-    params: Query<LogsParams>,
-) -> Result<impl IntoApiResponse> {
-    check_logs_auth(&app, headers, Some(&path.user))?;
-
-    let user_id = path.user.clone();
-    get_user_logs_by_date(app, path, params, user_id).await
-}
-
-async fn get_user_logs_by_date(
-    app: State<App>,
-    Path(user_logs_path): Path<UserLogsPath>,
-=======
 pub async fn get_user_logs_by_date(
     app: State<App>,
     Path(user_params): Path<UserLogPathParams>,
     Path(user_logs_date): Path<UserLogsDatePath>,
->>>>>>> d0017276
-    Query(logs_params): Query<LogsParams>,
+    Query(logs_params): Query<LogsParams>,
+    headers: HeaderMap,
 ) -> Result<impl IntoApiResponse> {
     let (channel_id, user_id) = resolve_user_params(&user_params, &app).await?;
+    check_logs_auth(&app, headers, Some(&user_id))?;
 
     app.check_opted_out(&channel_id, Some(&user_id))?;
 
@@ -424,47 +369,14 @@
     Ok((no_cache_header(), logs))
 }
 
-<<<<<<< HEAD
-pub async fn random_user_line_by_name(
-    app: State<App>,
-    headers: HeaderMap,
-    Path(UserLogPathParams {
-        channel_id_type,
-        channel,
-        user,
-    }): Path<UserLogPathParams>,
-    query: Query<LogsParams>,
-) -> Result<impl IntoApiResponse> {
-    check_logs_auth(&app, headers, Some(&user))?;
-
-    let user_id = app.get_user_id_by_name(&user).await?;
-    random_user_line(app, channel_id_type, channel, user_id, query).await
-}
-
-pub async fn random_user_line_by_id(
-    app: State<App>,
-    headers: HeaderMap,
-    Path(UserLogPathParams {
-        channel_id_type,
-        channel,
-        user,
-    }): Path<UserLogPathParams>,
-    query: Query<LogsParams>,
-) -> Result<impl IntoApiResponse> {
-    check_logs_auth(&app, headers, Some(&user))?;
-
-    random_user_line(app, channel_id_type, channel, user, query).await
-}
-
-async fn random_user_line(
-=======
 pub async fn random_user_line(
->>>>>>> d0017276
     app: State<App>,
     Path(user_params): Path<UserLogPathParams>,
     Query(logs_params): Query<LogsParams>,
+    headers: HeaderMap,
 ) -> Result<impl IntoApiResponse> {
     let (channel_id, user_id) = resolve_user_params(&user_params, &app).await?;
+    check_logs_auth(&app, headers, Some(&user_id))?;
 
     app.check_opted_out(&channel_id, Some(&user_id))?;
 
@@ -478,57 +390,19 @@
     Ok((no_cache_header(), logs))
 }
 
-<<<<<<< HEAD
 pub async fn optout(_app: State<App>) -> Json<String> {
     Json("No, I don't think so".to_owned())
 }
 
-pub async fn search_user_logs_by_name(
-    app: State<App>,
-    headers: HeaderMap,
-    Path(UserLogPathParams {
-        channel_id_type,
-        channel,
-        user,
-    }): Path<UserLogPathParams>,
-    params: Query<SearchParams>,
-) -> Result<impl IntoApiResponse> {
-    check_logs_auth(&app, headers, Some(&user))?;
-
-    let user_id = app.get_user_id_by_name(&user).await?;
-    search_user_logs(app, channel_id_type, channel, user_id, params).await
-}
-
-pub async fn search_user_logs_by_id(
-    app: State<App>,
-    headers: HeaderMap,
-    Path(UserLogPathParams {
-        channel_id_type,
-        channel,
-        user,
-    }): Path<UserLogPathParams>,
-    params: Query<SearchParams>,
-) -> Result<impl IntoApiResponse> {
-    check_logs_auth(&app, headers, Some(&user))?;
-
-    search_user_logs(app, channel_id_type, channel, user, params).await
-}
-
-async fn search_user_logs(
-    app: State<App>,
-    channel_id_type: ChannelIdType,
-    channel: String,
-    user_id: String,
-    params: Query<SearchParams>,
-=======
 pub async fn search_user_logs(
     app: State<App>,
     Path(user_params): Path<UserLogPathParams>,
     Query(search_params): Query<SearchParams>,
     Query(logs_params): Query<LogsParams>,
->>>>>>> d0017276
+    headers: HeaderMap,
 ) -> Result<impl IntoApiResponse> {
     let (channel_id, user_id) = resolve_user_params(&user_params, &app).await?;
+    check_logs_auth(&app, headers, Some(&user_id))?;
 
     app.check_opted_out(&channel_id, Some(&user_id))?;
 
@@ -536,16 +410,10 @@
         &app.db,
         &channel_id,
         &user_id,
-<<<<<<< HEAD
-        &params.q,
-        params.logs_params,
-    ).await?;
-=======
         &search_params.q,
         logs_params,
     )
     .await?;
->>>>>>> d0017276
 
     let logs = LogsResponse {
         stream,
@@ -554,8 +422,6 @@
     Ok(logs)
 }
 
-<<<<<<< HEAD
-=======
 pub async fn get_user_name_history(
     app: State<App>,
     Path(UserNameHistoryParam { user_id }): Path<UserNameHistoryParam>,
@@ -567,27 +433,6 @@
     Ok(Json(names))
 }
 
-pub async fn optout(app: State<App>) -> Json<String> {
-    let mut rng = rng();
-    let optout_code: String = (0..5).map(|_| rng.sample(Alphanumeric) as char).collect();
-
-    app.optout_codes.insert(optout_code.clone());
-
-    {
-        let codes = app.optout_codes.clone();
-        let optout_code = optout_code.clone();
-        tokio::spawn(async move {
-            tokio::time::sleep(Duration::from_secs(60)).await;
-            if codes.remove(&optout_code).is_some() {
-                debug!("Dropping optout code {optout_code}");
-            }
-        });
-    }
-
-    Json(optout_code)
-}
-
->>>>>>> d0017276
 fn cache_header(secs: u64) -> TypedHeader<CacheControl> {
     TypedHeader(
         CacheControl::new()
