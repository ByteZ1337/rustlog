<<<<<<< HEAD
use std::time::Duration;

use aide::axum::IntoApiResponse;
use axum::{
    extract::{Path, Query, RawQuery, State},
    Json,
    response::{IntoResponse, Redirect, Response},
=======
use super::{
    responders::logs::LogsResponse,
    schema::{
        AvailableLogs, AvailableLogsParams, Channel, ChannelIdType, ChannelLogsByDatePath,
        ChannelLogsStats, ChannelParam, ChannelsList, LogsParams, LogsPathChannel, SearchParams,
        UserLogPathParams, UserLogsPath, UserLogsStats, UserParam,
    },
>>>>>>> b1f15ef1
};
use axum::extract::Request;
use axum::http::{HeaderMap, StatusCode};
use axum::middleware::Next;
use axum_extra::{headers::CacheControl, TypedHeader};
use chrono::{Days, Months, NaiveDate, NaiveTime, Utc};
use tracing::{debug, info};

use crate::{
    app::App,
    db::{
        self, read_available_channel_logs, read_available_user_logs, read_channel,
        read_random_channel_line, read_random_user_line, read_user,
    },
    error::Error,
    logs::{schema::LogRangeParams, stream::LogsStream},
    Result,
    web::schema::LogsPathDate,
};

use super::{
    responders::logs::LogsResponse,
    schema::{
        AvailableLogs, AvailableLogsParams, Channel, ChannelIdType, ChannelLogsByDatePath,
        ChannelParam, ChannelsList, LogsParams, LogsPathChannel, SearchParams, UserLogPathParams,
        UserLogsPath, UserParam,
    },
};
<<<<<<< HEAD
=======
use axum_extra::{headers::CacheControl, TypedHeader};
use chrono::{DateTime, Days, Months, NaiveDate, NaiveTime, Utc};
use rand::{distributions::Alphanumeric, thread_rng, Rng};
use std::time::Duration;
use tracing::debug;
>>>>>>> b1f15ef1

// can't have this as a layer because the user logins and ids are passed in a lot of different ways
pub fn check_logs_auth(
    app: &State<App>,
    headers: HeaderMap,
    user: Option<&str>,
) -> Result<()> {
    if matches!(user, Some(user) if user == "gofishgame" || user == "951349582") {
        return Ok(());
    }

    if let Some(admin_key) = &app.config.admin_api_key {
        if headers
            .get("X-Api-Key")
            .and_then(|value| value.to_str().ok())
            == Some(admin_key)
        {
            return Ok(());
        }
    }

    Err(Error::InvalidAuthKey)
}

pub async fn get_channels(
    app: State<App>,
    headers: HeaderMap,
) -> Result<Response> {
    check_logs_auth(&app, headers, None)?;
    let channel_ids = app.config.channels.read().unwrap().clone();

    let channels = app
        .get_users(Vec::from_iter(channel_ids), vec![], false)
        .await
        .unwrap();

    let json = Json(ChannelsList {
        channels: channels
            .into_iter()
            .map(|(user_id, name)| Channel { name, user_id })
            .collect(),
    });
    Ok((cache_header(600), json).into_response())
}

pub async fn get_channel_logs(
    Path(LogsPathChannel {
        channel_id_type,
        channel,
    }): Path<LogsPathChannel>,
    Query(range_params): Query<LogRangeParams>,
    Query(logs_params): Query<LogsParams>,
    RawQuery(query): RawQuery,
    app: State<App>,
    headers: HeaderMap,
) -> Result<Response> {
    check_logs_auth(&app, headers, None)?;

    let channel_id = match channel_id_type {
        ChannelIdType::Name => app.get_user_id_by_name(&channel).await?,
        ChannelIdType::Id => channel.clone(),
    };

    if let Some(range) = range_params.range() {
        let logs = get_channel_logs_inner(&app, &channel_id, logs_params, range).await?;
        Ok(logs.into_response())
    } else {
        let available_logs = read_available_channel_logs(&app.db, &channel_id).await?;
        let latest_log = available_logs.first().ok_or(Error::NotFound)?;

        let mut new_uri = format!("/{channel_id_type}/{channel}/{latest_log}");
        if let Some(query) = query {
            new_uri.push('?');
            new_uri.push_str(&query);
        }

        Ok(Redirect::to(&new_uri).into_response())
    }
}

pub async fn get_channel_stats(
    Path(LogsPathChannel {
        channel_id_type,
        channel,
    }): Path<LogsPathChannel>,
    Query(range_params): Query<LogRangeParams>,
    app: State<App>,
) -> Result<Json<ChannelLogsStats>> {
    let channel_id = match channel_id_type {
        ChannelIdType::Name => app.get_user_id_by_name(&channel).await?,
        ChannelIdType::Id => channel.clone(),
    };
    let stats = db::get_channel_stats(&app.db, &channel_id, range_params).await?;

    Ok(Json(stats))
}

pub async fn get_user_stats_by_name(
    path: Path<UserLogPathParams>,
    range_params: Query<LogRangeParams>,
    app: State<App>,
) -> Result<Json<UserLogsStats>> {
    get_user_stats(path, false, range_params, app).await
}

pub async fn get_user_stats_by_id(
    path: Path<UserLogPathParams>,
    range_params: Query<LogRangeParams>,
    app: State<App>,
) -> Result<Json<UserLogsStats>> {
    get_user_stats(path, true, range_params, app).await
}

async fn get_user_stats(
    Path(UserLogPathParams {
        channel_id_type,
        channel,
        user,
    }): Path<UserLogPathParams>,
    user_is_id: bool,
    Query(range_params): Query<LogRangeParams>,
    app: State<App>,
) -> Result<Json<UserLogsStats>> {
    let channel_id = match channel_id_type {
        ChannelIdType::Name => app.get_user_id_by_name(&channel).await?,
        ChannelIdType::Id => channel.clone(),
    };
    let user_id = if user_is_id {
        user.clone()
    } else {
        app.get_user_id_by_name(&user).await?
    };

    let stats = db::get_user_stats(&app.db, &channel_id, &user_id, range_params).await?;

    Ok(Json(stats))
}

pub async fn get_channel_logs_by_date(
    app: State<App>,
    Path(channel_log_params): Path<ChannelLogsByDatePath>,
    Query(logs_params): Query<LogsParams>,
    headers: HeaderMap,
) -> Result<impl IntoApiResponse> {
    debug!("Params: {logs_params:?}");
    check_logs_auth(&app, headers, None)?;

    let channel_id = match channel_log_params.channel_info.channel_id_type {
        ChannelIdType::Name => {
            app.get_user_id_by_name(&channel_log_params.channel_info.channel)
                .await?
        }
        ChannelIdType::Id => channel_log_params.channel_info.channel.clone(),
    };

    let LogsPathDate { year, month, day } = channel_log_params.date;

    let from = NaiveDate::from_ymd_opt(year.parse()?, month.parse()?, day.parse()?)
        .ok_or_else(|| Error::InvalidParam("Invalid date".to_owned()))?
        .and_time(NaiveTime::default())
        .and_utc();
    let to = from
        .checked_add_days(Days::new(1))
        .ok_or_else(|| Error::InvalidParam("Date out of range".to_owned()))?;

    get_channel_logs_inner(&app, &channel_id, logs_params, (from, to)).await
}

async fn get_channel_logs_inner(
    app: &App,
    channel_id: &str,
    params: LogsParams,
    range: (DateTime<Utc>, DateTime<Utc>),
) -> Result<impl IntoApiResponse> {
    app.check_opted_out(channel_id, None)?;

    let stream = read_channel(&app.db, channel_id, params, &app.flush_buffer, range).await?;

    let logs = LogsResponse {
        response_type: params.response_type(),
        stream,
    };

    let cache = if Utc::now() < range.1 {
        no_cache_header()
    } else {
        cache_header(36000)
    };

    Ok((cache, logs))
}

pub async fn get_user_logs_by_name(
    path: Path<UserLogPathParams>,
    Query(range_params): Query<LogRangeParams>,
    Query(logs_params): Query<LogsParams>,
    query: RawQuery,
    app: State<App>,
    headers: HeaderMap,
) -> Result<impl IntoApiResponse> {
<<<<<<< HEAD
    check_logs_auth(&app, headers, Some(&path.user))?;

    get_user_logs(path, range_params, query, false, app).await
=======
    get_user_logs(path, range_params, logs_params, query, false, app).await
>>>>>>> b1f15ef1
}

pub async fn get_user_logs_id(
    path: Path<UserLogPathParams>,
    Query(range_params): Query<LogRangeParams>,
    Query(logs_params): Query<LogsParams>,
    query: RawQuery,
    app: State<App>,
    headers: HeaderMap,
) -> Result<impl IntoApiResponse> {
<<<<<<< HEAD
    check_logs_auth(&app, headers, Some(&path.user))?;

    get_user_logs(path, range_params, query, true, app).await
=======
    get_user_logs(path, range_params, logs_params, query, true, app).await
>>>>>>> b1f15ef1
}

async fn get_user_logs(
    Path(UserLogPathParams {
        channel_id_type,
        channel,
        user,
    }): Path<UserLogPathParams>,
    range_params: LogRangeParams,
    logs_params: LogsParams,
    RawQuery(query): RawQuery,
    user_is_id: bool,
    app: State<App>,
) -> Result<impl IntoApiResponse> {
    let channel_id = match channel_id_type {
        ChannelIdType::Name => app.get_user_id_by_name(&channel).await?,
        ChannelIdType::Id => channel.clone(),
    };
    let user_id = if user_is_id {
        user.clone()
    } else {
        app.get_user_id_by_name(&user).await?
    };

    app.check_opted_out(&channel_id, Some(&user_id))?;

    if let Some(range) = range_params.range() {
        let logs = get_user_logs_inner(&app, &channel_id, &user_id, logs_params, range).await?;
        Ok(logs.into_response())
    } else {
        let available_logs = read_available_user_logs(&app.db, &channel_id, &user_id).await?;
        let latest_log = available_logs.first().ok_or(Error::NotFound)?;

        let user_id_type = if user_is_id { "userid" } else { "user" };

        let mut new_uri =
            format!("/{channel_id_type}/{channel}/{user_id_type}/{user}/{latest_log}");
        if let Some(query) = query {
            new_uri.push('?');
            new_uri.push_str(&query);
        }
        Ok(Redirect::to(&new_uri).into_response())
    }
}

pub async fn get_user_logs_by_date_name(
    app: State<App>,
    headers: HeaderMap,
    path: Path<UserLogsPath>,
    params: Query<LogsParams>,
) -> Result<impl IntoApiResponse> {
    check_logs_auth(&app, headers, Some(&path.user))?;

    let user_id = app.get_user_id_by_name(&path.user).await?;
    get_user_logs_by_date(app, path, params, user_id).await
}

pub async fn get_user_logs_by_date_id(
    app: State<App>,
    headers: HeaderMap,
    path: Path<UserLogsPath>,
    params: Query<LogsParams>,
) -> Result<impl IntoApiResponse> {
    check_logs_auth(&app, headers, Some(&path.user))?;

    let user_id = path.user.clone();
    get_user_logs_by_date(app, path, params, user_id).await
}

async fn get_user_logs_by_date(
    app: State<App>,
    Path(user_logs_path): Path<UserLogsPath>,
    Query(logs_params): Query<LogsParams>,
    user_id: String,
) -> Result<impl IntoApiResponse> {
    let channel_id = match user_logs_path.channel_info.channel_id_type {
        ChannelIdType::Name => {
            app.get_user_id_by_name(&user_logs_path.channel_info.channel)
                .await?
        }
        ChannelIdType::Id => user_logs_path.channel_info.channel.clone(),
    };

    app.check_opted_out(&channel_id, Some(&user_id))?;

    let year = user_logs_path.year.parse()?;
    let month = user_logs_path.month.parse()?;

    let from = NaiveDate::from_ymd_opt(year, month, 1)
        .ok_or_else(|| Error::InvalidParam("Invalid date".to_owned()))?
        .and_time(NaiveTime::default())
        .and_utc();
    let to = from
        .checked_add_months(Months::new(1))
        .ok_or_else(|| Error::InvalidParam("Date out of range".to_owned()))?;

    get_user_logs_inner(&app, &channel_id, &user_id, logs_params, (from, to)).await
}

async fn get_user_logs_inner(
    app: &App,
    channel_id: &str,
    user_id: &str,
    logs_params: LogsParams,
    range: (DateTime<Utc>, DateTime<Utc>),
) -> Result<impl IntoApiResponse> {
    let stream = read_user(
        &app.db,
        channel_id,
        user_id,
        logs_params,
        &app.flush_buffer,
        range,
    )
    .await?;

    let logs = LogsResponse {
        stream,
        response_type: logs_params.response_type(),
    };

    let cache = if Utc::now() < range.1 {
        no_cache_header()
    } else {
        cache_header(36000)
    };

    Ok((cache, logs))
}

pub async fn list_available_logs(
    Query(AvailableLogsParams { user, channel }): Query<AvailableLogsParams>,
    app: State<App>,
    headers: HeaderMap,
) -> Result<impl IntoApiResponse> {
    check_logs_auth(&app, headers, user.as_ref().map(|u| u.as_ref()))?;

    let channel_id = match channel {
        ChannelParam::ChannelId(id) => id,
        ChannelParam::Channel(name) => app.get_user_id_by_name(&name).await?,
    };

    let available_logs = if let Some(user) = user {
        let user_id = match user {
            UserParam::UserId(id) => id,
            UserParam::User(name) => app.get_user_id_by_name(&name).await?,
        };
        app.check_opted_out(&channel_id, Some(&user_id))?;
        read_available_user_logs(&app.db, &channel_id, &user_id).await?
    } else {
        return Err(Error::NotFound);
        // app.check_opted_out(&channel_id, None)?;
        // read_available_channel_logs(&app.db, &channel_id).await?
    };

    if !available_logs.is_empty() {
        Ok((cache_header(600), Json(AvailableLogs { available_logs })))
    } else {
        Err(Error::NotFound)
    }
}

pub async fn random_channel_line(
    app: State<App>,
    headers: HeaderMap,
    Path(LogsPathChannel {
        channel_id_type,
        channel,
    }): Path<LogsPathChannel>,
    Query(logs_params): Query<LogsParams>,
) -> Result<impl IntoApiResponse> {
    check_logs_auth(&app, headers, None)?;

    let channel_id = match channel_id_type {
        ChannelIdType::Name => app.get_user_id_by_name(&channel).await?,
        ChannelIdType::Id => channel,
    };

    let random_line = read_random_channel_line(&app.db, &channel_id).await?;
    let stream = LogsStream::new_provided(vec![random_line])?;

    let logs = LogsResponse {
        stream,
        response_type: logs_params.response_type(),
    };
    Ok((no_cache_header(), logs))
}

pub async fn random_user_line_by_name(
    app: State<App>,
    headers: HeaderMap,
    Path(UserLogPathParams {
        channel_id_type,
        channel,
        user,
    }): Path<UserLogPathParams>,
    query: Query<LogsParams>,
) -> Result<impl IntoApiResponse> {
    check_logs_auth(&app, headers, Some(&user))?;

    let user_id = app.get_user_id_by_name(&user).await?;
    random_user_line(app, channel_id_type, channel, user_id, query).await
}

pub async fn random_user_line_by_id(
    app: State<App>,
    headers: HeaderMap,
    Path(UserLogPathParams {
        channel_id_type,
        channel,
        user,
    }): Path<UserLogPathParams>,
    query: Query<LogsParams>,
) -> Result<impl IntoApiResponse> {
    check_logs_auth(&app, headers, Some(&user))?;

    random_user_line(app, channel_id_type, channel, user, query).await
}

async fn random_user_line(
    app: State<App>,
    channel_id_type: ChannelIdType,
    channel: String,
    user_id: String,
    Query(logs_params): Query<LogsParams>,
) -> Result<impl IntoApiResponse> {
    let channel_id = match channel_id_type {
        ChannelIdType::Name => app.get_user_id_by_name(&channel).await?,
        ChannelIdType::Id => channel,
    };

    app.check_opted_out(&channel_id, Some(&user_id))?;

    let random_line = read_random_user_line(&app.db, &channel_id, &user_id).await?;
    let stream = LogsStream::new_provided(vec![random_line])?;

    let logs = LogsResponse {
        stream,
        response_type: logs_params.response_type(),
    };
    Ok((no_cache_header(), logs))
}

pub async fn optout(_app: State<App>) -> Json<String> {
    Json("No, I don't think so".to_owned())
}

pub async fn search_user_logs_by_name(
    app: State<App>,
    headers: HeaderMap,
    Path(UserLogPathParams {
        channel_id_type,
        channel,
        user,
    }): Path<UserLogPathParams>,
    params: Query<SearchParams>,
) -> Result<impl IntoApiResponse> {
    check_logs_auth(&app, headers, Some(&user))?;

    let user_id = app.get_user_id_by_name(&user).await?;
    search_user_logs(app, channel_id_type, channel, user_id, params).await
}

pub async fn search_user_logs_by_id(
    app: State<App>,
    headers: HeaderMap,
    Path(UserLogPathParams {
        channel_id_type,
        channel,
        user,
    }): Path<UserLogPathParams>,
    params: Query<SearchParams>,
) -> Result<impl IntoApiResponse> {
    check_logs_auth(&app, headers, Some(&user))?;

    search_user_logs(app, channel_id_type, channel, user, params).await
}

async fn search_user_logs(
    app: State<App>,
    channel_id_type: ChannelIdType,
    channel: String,
    user_id: String,
    params: Query<SearchParams>,
) -> Result<impl IntoApiResponse> {
    let channel_id = match channel_id_type {
        ChannelIdType::Name => app.get_user_id_by_name(&channel).await?,
        ChannelIdType::Id => channel,
    };

    app.check_opted_out(&channel_id, Some(&user_id))?;

    let stream = db::search_user_logs(
        &app.db,
        &channel_id,
        &user_id,
        &params.q,
        params.logs_params,
    ).await?;

    let logs = LogsResponse {
        stream,
        response_type: params.logs_params.response_type(),
    };
    Ok(logs)
}

fn cache_header(secs: u64) -> TypedHeader<CacheControl> {
    TypedHeader(
        CacheControl::new()
            .with_public()
            .with_max_age(Duration::from_secs(secs)),
    )
}

pub fn no_cache_header() -> TypedHeader<CacheControl> {
    TypedHeader(CacheControl::new().with_no_cache())
}<|MERGE_RESOLUTION|>--- conflicted
+++ resolved
@@ -1,12 +1,13 @@
-<<<<<<< HEAD
 use std::time::Duration;
 
 use aide::axum::IntoApiResponse;
 use axum::{
     extract::{Path, Query, RawQuery, State},
     Json,
+    http::{HeaderMap, StatusCode},
     response::{IntoResponse, Redirect, Response},
-=======
+    middleware::Next,
+};
 use super::{
     responders::logs::LogsResponse,
     schema::{
@@ -14,11 +15,7 @@
         ChannelLogsStats, ChannelParam, ChannelsList, LogsParams, LogsPathChannel, SearchParams,
         UserLogPathParams, UserLogsPath, UserLogsStats, UserParam,
     },
->>>>>>> b1f15ef1
 };
-use axum::extract::Request;
-use axum::http::{HeaderMap, StatusCode};
-use axum::middleware::Next;
 use axum_extra::{headers::CacheControl, TypedHeader};
 use chrono::{Days, Months, NaiveDate, NaiveTime, Utc};
 use tracing::{debug, info};
@@ -35,23 +32,6 @@
     web::schema::LogsPathDate,
 };
 
-use super::{
-    responders::logs::LogsResponse,
-    schema::{
-        AvailableLogs, AvailableLogsParams, Channel, ChannelIdType, ChannelLogsByDatePath,
-        ChannelParam, ChannelsList, LogsParams, LogsPathChannel, SearchParams, UserLogPathParams,
-        UserLogsPath, UserParam,
-    },
-};
-<<<<<<< HEAD
-=======
-use axum_extra::{headers::CacheControl, TypedHeader};
-use chrono::{DateTime, Days, Months, NaiveDate, NaiveTime, Utc};
-use rand::{distributions::Alphanumeric, thread_rng, Rng};
-use std::time::Duration;
-use tracing::debug;
->>>>>>> b1f15ef1
-
 // can't have this as a layer because the user logins and ids are passed in a lot of different ways
 pub fn check_logs_auth(
     app: &State<App>,
@@ -251,13 +231,8 @@
     app: State<App>,
     headers: HeaderMap,
 ) -> Result<impl IntoApiResponse> {
-<<<<<<< HEAD
     check_logs_auth(&app, headers, Some(&path.user))?;
-
-    get_user_logs(path, range_params, query, false, app).await
-=======
     get_user_logs(path, range_params, logs_params, query, false, app).await
->>>>>>> b1f15ef1
 }
 
 pub async fn get_user_logs_id(
@@ -268,13 +243,8 @@
     app: State<App>,
     headers: HeaderMap,
 ) -> Result<impl IntoApiResponse> {
-<<<<<<< HEAD
     check_logs_auth(&app, headers, Some(&path.user))?;
-
-    get_user_logs(path, range_params, query, true, app).await
-=======
     get_user_logs(path, range_params, logs_params, query, true, app).await
->>>>>>> b1f15ef1
 }
 
 async fn get_user_logs(
