<<<<<<< HEAD
use axum::extract::State;
use clickhouse::Row;
use std::collections::HashMap;

use chrono::{DateTime, Datelike, Duration, Utc};
use clickhouse::{query::RowCursor, Client};
use rand::{seq::IteratorRandom, thread_rng};
use tracing::debug;
=======
mod migrations;
pub mod schema;
pub mod writer;
use std::collections::HashSet;
>>>>>>> d0017276

pub use migrations::run as setup_db;
use schema::StructuredMessage;
use serde::Deserialize;
use writer::FlushBuffer;

use crate::app::App;
use crate::db::schema::Stream;
use crate::web::schema::{Streams, UserLogins, UserParam};
use crate::{
    error::Error,
    logs::{
        schema::LogRangeParams,
        stream::{FlushBufferResponse, LogsStream},
    },
<<<<<<< HEAD
    web::schema::{AvailableLogDate, ChannelLogsStats, LogsParams, UserHasLogs, UserLogsStats},
    Result,
};

mod migrations;
pub mod schema;
pub mod writer;
=======
    web::schema::{AvailableLogDate, ChannelLogsStats, LogsParams, PreviousName, UserLogsStats},
    Result,
};
use chrono::{DateTime, Datelike, Duration, Utc};
use clickhouse::{query::RowCursor, Client, Row};
use rand::{rng, seq::IteratorRandom};
use schema::StructuredMessage;
use tracing::debug;
>>>>>>> d0017276

const CHANNEL_MULTI_QUERY_SIZE_DAYS: i64 = 14;

pub async fn read_channel(
    db: &Client,
    channel_id: &str,
    params: LogsParams,
    flush_buffer: &FlushBuffer,
    (from, to): (DateTime<Utc>, DateTime<Utc>),
) -> Result<LogsStream> {
    let buffer_response =
        FlushBufferResponse::new(flush_buffer, channel_id, None, params, (from, to)).await;

    let suffix = if params.reverse { "DESC" } else { "ASC" };

    let mut query = format!("SELECT ?fields FROM message_structured WHERE channel_id = ? AND timestamp >= ? AND timestamp < ? ORDER BY timestamp {suffix}");

    if to - from > Duration::days(CHANNEL_MULTI_QUERY_SIZE_DAYS) {
        let count = db
            .query("SELECT count() FROM (SELECT timestamp FROM message_structured WHERE channel_id = ? AND timestamp >= ? AND timestamp < ? LIMIT 1)")
            .bind(channel_id)
            .bind(from.timestamp_millis() as f64 / 1000.0)
            .bind(to.timestamp_millis() as f64 / 1000.0)
            .fetch_one::<i32>().await?;
        if count == 0 {
            return Err(Error::NotFound);
        }

        let mut streams = Vec::with_capacity(1);

        let interval = Duration::days(CHANNEL_MULTI_QUERY_SIZE_DAYS);

        let mut current_from = from;
        let mut current_to = current_from + interval;

        loop {
            let cursor = next_cursor(db, &query, channel_id, current_from, current_to)?;
            streams.push(cursor);

            current_from += interval;
            current_to += interval;

            if current_to > to {
                let cursor = next_cursor(db, &query, channel_id, current_from, to)?;
                streams.push(cursor);
                break;
            }
        }

        if params.reverse {
            streams.reverse();
        }

        debug!("Using {} queries for multi-query stream", streams.len());

        LogsStream::new_multi_query(streams, buffer_response)
    } else {
        apply_limit_offset(&mut query, &buffer_response);

        let cursor = db
            .query(&query)
            .bind(channel_id)
            .bind(from.timestamp_millis() as f64 / 1000.0)
            .bind(to.timestamp_millis() as f64 / 1000.0)
            .fetch()?;
        LogsStream::new_cursor(cursor, buffer_response).await
    }
}

fn next_cursor(
    db: &Client,
    query: &str,
    channel_id: &str,
    from: DateTime<Utc>,
    to: DateTime<Utc>,
) -> Result<RowCursor<StructuredMessage<'static>>> {
    let cursor = db
        .query(query)
        .bind(channel_id)
        .bind(from.timestamp_millis() as f64 / 1000.0)
        .bind(to.timestamp_millis() as f64 / 1000.0)
        .fetch()?;
    Ok(cursor)
}

pub async fn read_user(
    db: &Client,
    channel_id: &str,
    user_id: &str,
    params: LogsParams,
    flush_buffer: &FlushBuffer,
    (from, to): (DateTime<Utc>, DateTime<Utc>),
) -> Result<LogsStream> {
    let buffer_response =
        FlushBufferResponse::new(flush_buffer, channel_id, Some(user_id), params, (from, to)).await;

    let suffix = if params.reverse { "DESC" } else { "ASC" };
    let mut query = format!("SELECT * FROM message_structured WHERE channel_id = ? AND user_id = ? AND timestamp >= ? AND timestamp < ? ORDER BY timestamp {suffix}");
    apply_limit_offset(&mut query, &buffer_response);

    let cursor = db
        .query(&query)
        .bind(channel_id)
        .bind(user_id)
        .bind(from.timestamp_millis() as f64 / 1000.0)
        .bind(to.timestamp_millis() as f64 / 1000.0)
        .fetch()?;
    LogsStream::new_cursor(cursor, buffer_response).await
}

pub async fn read_available_channel_logs(
    db: &Client,
    channel_id: &str,
) -> Result<Vec<AvailableLogDate>> {
    let timestamps: Vec<i32> = db
        .query(
            "SELECT toDateTime(toStartOfDay(timestamp)) AS date FROM message_structured WHERE channel_id = ? GROUP BY date ORDER BY date DESC",
        )
        .bind(channel_id)
        .fetch_all().await?;

    let dates = timestamps
        .into_iter()
        .map(|timestamp| {
            let naive = DateTime::from_timestamp(timestamp.into(), 0).expect("Invalid DateTime");

            AvailableLogDate {
                year: naive.year().to_string(),
                month: naive.month().to_string(),
                day: Some(naive.day().to_string()),
            }
        })
        .collect();

    Ok(dates)
}

pub async fn read_available_user_logs(
    db: &Client,
    channel_id: &str,
    user_id: &str,
) -> Result<Vec<AvailableLogDate>> {
    let timestamps: Vec<i32> = db
        .query("SELECT toDateTime(toStartOfMonth(timestamp)) AS date FROM message_structured WHERE channel_id = ? AND user_id = ? GROUP BY date ORDER BY date DESC")
        .bind(channel_id)
        .bind(user_id)
        .fetch_all().await?;

    let dates = timestamps
        .into_iter()
        .map(|timestamp| {
            let naive = DateTime::from_timestamp(timestamp.into(), 0).expect("Invalid DateTime");

            AvailableLogDate {
                year: naive.year().to_string(),
                month: naive.month().to_string(),
                day: None,
            }
        })
        .collect();

    Ok(dates)
}

pub async fn read_random_user_line(
    db: &Client,
    channel_id: &str,
    user_id: &str,
) -> Result<StructuredMessage<'static>> {
    let total_count = db
        .query("SELECT count(*) FROM message_structured WHERE channel_id = ? AND user_id = ? ")
        .bind(channel_id)
        .bind(user_id)
        .fetch_one::<u64>()
        .await?;

    if total_count == 0 {
        return Err(Error::NotFound);
    }

    let offset = {
        let mut rng = rng();
        (0..total_count).choose(&mut rng).ok_or(Error::NotFound)
    }?;

    let msg = db
        .query(
            "WITH
            (SELECT timestamp FROM message_structured WHERE channel_id = ? AND user_id = ? LIMIT 1 OFFSET ?)
            AS random_timestamp
            SELECT * FROM message_structured WHERE channel_id = ? AND user_id = ? AND timestamp = random_timestamp",
        )
        .bind(channel_id)
        .bind(user_id)
        .bind(offset)
        .bind(channel_id)
        .bind(user_id)
        .fetch_optional::<StructuredMessage>()
        .await?
        .ok_or(Error::NotFound)?;

    Ok(msg)
}

pub async fn read_random_channel_line(
    db: &Client,
    channel_id: &str,
) -> Result<StructuredMessage<'static>> {
    let total_count = db
        .query("SELECT count(*) FROM message_structured WHERE channel_id = ? ")
        .bind(channel_id)
        .fetch_one::<u64>()
        .await?;

    if total_count == 0 {
        return Err(Error::NotFound);
    }

    let offset = {
        let mut rng = rng();
        (0..total_count).choose(&mut rng).ok_or(Error::NotFound)
    }?;

    let msg = db
        .query(
            "WITH
            (SELECT timestamp FROM message_structured WHERE channel_id = ? LIMIT 1 OFFSET ?)
            AS random_timestamp
            SELECT * FROM message_structured WHERE channel_id = ? AND timestamp = random_timestamp",
        )
        .bind(channel_id)
        .bind(offset)
        .bind(channel_id)
        .fetch_optional::<StructuredMessage>()
        .await?
        .ok_or(Error::NotFound)?;

    Ok(msg)
}

pub async fn check_users_exist(
    db: &Client,
    channel_id: &str,
    user_ids: &[String],
) -> Result<Vec<UserHasLogs>> {
    if user_ids.is_empty() {
        return Ok(Vec::new());
    }

    let placeholders = user_ids.iter().map(|_| "?").collect::<Vec<_>>().join(", ");
    let query = format!("SELECT user_id FROM message_structured WHERE channel_id = ? AND user_id IN ({}) GROUP BY user_id", placeholders);

    let mut query_builder = db.query(&query).bind(channel_id);
    for user_id in user_ids {
        query_builder = query_builder.bind(user_id);
    }

    let mut user_has_logs = user_ids
        .iter()
        .map(|id| {
            (
                id.clone(),
                UserHasLogs {
                    user: id.clone(),
                    has_logs: false,
                },
            )
        })
        .collect::<HashMap<String, UserHasLogs>>();

    query_builder
        .fetch_all::<String>()
        .await?
        .into_iter()
        .for_each(|user_id| {
            if let Some(user) = user_has_logs.get_mut(&user_id) {
                user.has_logs = true;
            }
        });

    Ok(user_has_logs.into_values().collect())
}

pub async fn search_user_logins(app: &State<App>, param: &UserParam) -> Result<UserLogins> {
    let db = &app.db;
    let id = match param {
        UserParam::UserId(id) => id.to_string(),
        UserParam::User(login) => {
            // try to fetch the user ID from the database
            let db_result = db.query("SELECT user_id FROM message_structured WHERE user_login = ? AND user_id != '' LIMIT 1")
                .bind(login)
                .fetch_optional::<String>()
                .await?;

            // user id isnt stored in db, so try fetching it via helix
            if let Some(user_id) = db_result {
                user_id
            } else {
                app.get_user_id_by_name(login).await?
            }
        }
    };

    if id.is_empty() {
        return Err(Error::NotFound);
    }

    let query = db
        .query("SELECT user_login FROM message_structured WHERE user_id = ? GROUP BY user_login")
        .bind(id.clone());

    let logins = query.fetch_all::<String>().await?;
    Ok(UserLogins { id, logins })
}

pub async fn search_streams(db: &Client, channel_id: &str, offset: u64) -> Result<Streams> {
    let total_count_query = db
        .query("SELECT count(DISTINCT stream_id) as cnt FROM stream WHERE channel_id = ?")
        .bind(channel_id)
        .fetch_one::<u64>();

    let streams_query = db
        .query(
            "SELECT * FROM stream WHERE channel_id = ? ORDER BY started_at DESC LIMIT 1 BY stream_id LIMIT 100 OFFSET ?",
        )
        .bind(channel_id)
        .bind(offset)
        .fetch_all::<Stream>();

    let (total_count, streams) = tokio::try_join!(total_count_query, streams_query)?;

    if total_count == 0 {
        return Err(Error::NotFound);
    }

    Ok(Streams {
        channel_id: channel_id.to_string(),
        total: total_count,
        streams: streams.into_iter().map(|s| s.into()).collect(),
    })
}

pub async fn search_user_logs(
    db: &Client,
    channel_id: &str,
    user_id: &str,
    search: &str,
    params: LogsParams,
) -> Result<LogsStream> {
    let buffer_response = FlushBufferResponse::empty(params);

    let suffix = if params.reverse { "DESC" } else { "ASC" };

    let mut query = format!("SELECT * FROM message_structured WHERE channel_id = ? AND user_id = ? AND positionCaseInsensitive(text, ?) != 0 ORDER BY timestamp {suffix}");
    apply_limit_offset(&mut query, &buffer_response);

    let cursor = db
        .query(&query)
        .bind(channel_id)
        .bind(user_id)
        .bind(search)
        .fetch()?;

    LogsStream::new_cursor(cursor, buffer_response).await
}

pub async fn get_channel_stats(
    db: &Client,
    channel_id: &str,
    range_params: LogRangeParams,
) -> Result<ChannelLogsStats> {
    #[derive(Deserialize, Row)]
    struct StatsRow {
        pub cnt: u64,
        pub user_id: String,
    }

    let mut query = "SELECT count(*) FROM message_structured WHERE channel_id = ?".to_owned();

    if range_params.range().is_some() {
        query.push_str(" AND timestamp >= ? AND timestamp < ?");
    }

    let mut query = db.query(&query).bind(channel_id);

    if let Some((from, to)) = range_params.range() {
        query = query
            .bind(from.timestamp_millis() as f64 / 1000.0)
            .bind(to.timestamp_millis() as f64 / 1000.0);
    }

    let total_count = query.fetch_one().await?;

    let mut query =
        "SELECT count(*) as cnt, user_id FROM message_structured WHERE channel_id = ? AND user_id != ''".to_owned();

    if range_params.range().is_some() {
        query.push_str(" AND timestamp >= ? AND timestamp < ?");
    }

    query.push_str(" GROUP BY user_id ORDER BY cnt DESC LIMIT 5 SETTINGS use_query_cache = 1, query_cache_ttl = 300");

    let mut query = db.query(&query).bind(channel_id);

    if let Some((from, to)) = range_params.range() {
        query = query
            .bind(from.timestamp_millis() as f64 / 1000.0)
            .bind(to.timestamp_millis() as f64 / 1000.0);
    }

    let stats_rows = query.fetch_all::<StatsRow>().await?;
    let top_chatters = stats_rows
        .into_iter()
        .map(|row| UserLogsStats {
            user_id: row.user_id,
            message_count: row.cnt,
        })
        .collect();

    Ok(ChannelLogsStats {
        message_count: total_count,
        top_chatters,
    })
}

pub async fn get_user_stats(
    db: &Client,
    channel_id: &str,
    user_id: &str,
    range_params: LogRangeParams,
) -> Result<UserLogsStats> {
    let mut query =
        "SELECT count(*) FROM message_structured WHERE channel_id = ? AND user_id = ?".to_owned();

    if range_params.range().is_some() {
        query.push_str(" AND timestamp >= ? AND timestamp < ?");
    }

    let mut query = db.query(&query).bind(channel_id).bind(user_id);

    if let Some((from, to)) = range_params.range() {
        query = query
            .bind(from.timestamp_millis() as f64 / 1000.0)
            .bind(to.timestamp_millis() as f64 / 1000.0);
    }

    let count = query.fetch_one().await?;

    Ok(UserLogsStats {
        message_count: count,
        user_id: user_id.to_owned(),
    })
}

pub async fn get_user_name_history(db: &Client, user_id: &str) -> Result<Vec<PreviousName>> {
    #[derive(Deserialize, Row)]
    struct SingleNameHistory {
        user_login: String,
        last_timestamp: i64,
        first_timestamp: i64,
    }

    let query = "
        SELECT trim(LEADING ':' FROM user_login) as user_login,
        max(last_timestamp) AS last_timestamp,
        min(first_timestamp) AS first_timestamp
        FROM username_history
        WHERE user_id = ?
        GROUP BY user_login";

    let name_history_rows: Vec<SingleNameHistory> =
        db.query(query).bind(user_id).fetch_all().await?;

    let mut seen_logins = HashSet::new();

    let names = name_history_rows
        .into_iter()
        .filter_map(|row| {
            if seen_logins.insert(row.user_login.clone()) {
                Some(PreviousName {
                    user_login: row.user_login,
                    last_timestamp: DateTime::from_timestamp_millis(row.last_timestamp)
                        .expect("Invalid DateTime"),
                    first_timestamp: DateTime::from_timestamp_millis(row.first_timestamp)
                        .expect("Invalid DateTime"),
                })
            } else {
                None
            }
        })
        .collect();

    Ok(names)
}

fn apply_limit_offset(query: &mut String, buffer_response: &FlushBufferResponse) {
    if let Some(limit) = buffer_response.normalized_limit() {
        *query = format!("{query} LIMIT {limit}");
    }
    if let Some(offset) = buffer_response.normalized_offset() {
        *query = format!("{query} OFFSET {offset}");
    }
}<|MERGE_RESOLUTION|>--- conflicted
+++ resolved
@@ -1,18 +1,11 @@
-<<<<<<< HEAD
 use axum::extract::State;
 use clickhouse::Row;
-use std::collections::HashMap;
+use std::collections::HashSet;
 
 use chrono::{DateTime, Datelike, Duration, Utc};
 use clickhouse::{query::RowCursor, Client};
 use rand::{seq::IteratorRandom, thread_rng};
 use tracing::debug;
-=======
-mod migrations;
-pub mod schema;
-pub mod writer;
-use std::collections::HashSet;
->>>>>>> d0017276
 
 pub use migrations::run as setup_db;
 use schema::StructuredMessage;
@@ -28,7 +21,6 @@
         schema::LogRangeParams,
         stream::{FlushBufferResponse, LogsStream},
     },
-<<<<<<< HEAD
     web::schema::{AvailableLogDate, ChannelLogsStats, LogsParams, UserHasLogs, UserLogsStats},
     Result,
 };
@@ -36,16 +28,6 @@
 mod migrations;
 pub mod schema;
 pub mod writer;
-=======
-    web::schema::{AvailableLogDate, ChannelLogsStats, LogsParams, PreviousName, UserLogsStats},
-    Result,
-};
-use chrono::{DateTime, Datelike, Duration, Utc};
-use clickhouse::{query::RowCursor, Client, Row};
-use rand::{rng, seq::IteratorRandom};
-use schema::StructuredMessage;
-use tracing::debug;
->>>>>>> d0017276
 
 const CHANNEL_MULTI_QUERY_SIZE_DAYS: i64 = 14;
 
