mod migratable;
mod structured;
mod username_history;

use crate::Result;
use clickhouse::Client;
use structured::StructuredMigration;
use tracing::{debug, info};
use username_history::UsernameHistoryMigration;

use self::migratable::Migratable;

pub async fn run(db: &Client, db_name: &str) -> Result<()> {
    create_migrations_table(db).await?;

    run_migration(
        db,
        "1_create_message",
        "
CREATE TABLE IF NOT EXISTS message
(
    channel_id LowCardinality(String),
    user_id String CODEC(ZSTD(5)),
    timestamp DateTime64(3) CODEC (DoubleDelta, ZSTD(5)),
    raw String CODEC(ZSTD(5))
)
ENGINE = MergeTree
PARTITION BY toYYYYMM(timestamp)
ORDER BY (channel_id, user_id, timestamp)",
    )
    .await?;

    run_migration(
        db,
        "2_add_channel_log_dates_projection",
        "
ALTER TABLE message
ADD PROJECTION channel_log_dates
(SELECT channel_id, toDateTime(toStartOfDay(timestamp)) as date GROUP BY channel_id, date)",
    )
    .await?;

    run_migration(
        db,
        "3_materialize_channel_log_dates_projection",
        "
ALTER TABLE message
MATERIALIZE PROJECTION channel_log_dates",
    )
    .await?;

    run_migration(
        db,
        "4_set_t64_timestamp_codec",
        "
ALTER TABLE message
MODIFY COLUMN timestamp
DateTime64(3) CODEC(T64, ZSTD(10))
    ",
    )
    .await?;

    run_migration(
        db,
        "5_increase_raw_compression",
        "
ALTER TABLE message
MODIFY COLUMN raw
String CODEC(ZSTD(10))
    ",
    )
    .await?;

    run_migration(db, "6_structured_message", StructuredMigration { db_name }).await?;

<<<<<<< HEAD
    run_migration(
        db,
        "6.5_create_stream",
        "
CREATE TABLE stream
(
    channel_id String CODEC(ZSTD(8)),
    channel_login String CODEC(ZSTD(8)),
    stream_id String CODEC(ZSTD(8)),
    started_at UInt32 CODEC(Delta, ZSTD(3))
)
ENGINE = ReplacingMergeTree
ORDER BY (channel_id, started_at)",
    )
    .await?;
=======
    run_migration(db, "7_username_history", UsernameHistoryMigration).await?;
>>>>>>> d0017276

    Ok(())
}

async fn run_migration<'a, T: Migratable<'a>>(
    db: &'a Client,
    name: &str,
    migratable: T,
) -> Result<()> {
    let count = db
        .query("SELECT count(*) FROM __rustlog_migrations WHERE name = ?")
        .bind(name)
        .fetch_one::<u64>()
        .await?;

    if count == 0 {
        info!("Running migration {name}");
        migratable.run(db).await?;

        db.query("INSERT INTO __rustlog_migrations VALUES (?, now())")
            .bind(name)
            .execute()
            .await?;
    } else {
        debug!("Skipping migration {name}");
    }

    Ok(())
}

async fn create_migrations_table(db: &Client) -> Result<()> {
    db.query(
        "
CREATE TABLE IF NOT EXISTS __rustlog_migrations
(
    name String,
    executed_at DateTime
)
ENGINE = MergeTree
ORDER BY name",
    )
    .execute()
    .await?;
    Ok(())
}<|MERGE_RESOLUTION|>--- conflicted
+++ resolved
@@ -73,7 +73,6 @@
 
     run_migration(db, "6_structured_message", StructuredMigration { db_name }).await?;
 
-<<<<<<< HEAD
     run_migration(
         db,
         "6.5_create_stream",
@@ -89,9 +88,8 @@
 ORDER BY (channel_id, started_at)",
     )
     .await?;
-=======
+
     run_migration(db, "7_username_history", UsernameHistoryMigration).await?;
->>>>>>> d0017276
 
     Ok(())
 }
