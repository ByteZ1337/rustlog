use crate::{
    app::App,
    db::schema::{StructuredMessage, UnstructuredMessage},
    logs::extract::{extract_channel_and_user_from_raw, extract_raw_timestamp},
    ShutdownRx,
};
use anyhow::{anyhow};
use chrono::Utc;
use lazy_static::lazy_static;
use prometheus::{register_int_counter_vec, IntCounterVec};
use std::time::Duration;
use tokio::{
    sync::mpsc::{Receiver, Sender},
    time::sleep,
};
use tracing::{debug, error, info, log::warn, trace};
use twitch_irc::{
    login::LoginCredentials,
    message::{AsRawIRC, IRCMessage, ServerMessage},
    ClientConfig, SecureTCPTransport, TwitchIRCClient,
};

const CHANNEL_REJOIN_INTERVAL_SECONDS: u64 = 3600;
const CHANNELS_REFETCH_RETRY_INTERVAL_SECONDS: u64 = 5;

type TwitchClient<C> = TwitchIRCClient<SecureTCPTransport, C>;

#[derive(Debug)]
pub enum BotMessage {
    JoinChannels(Vec<String>),
    PartChannels(Vec<String>),
}

lazy_static! {
    static ref MESSAGES_RECEIVED_COUNTERS: IntCounterVec = register_int_counter_vec!(
        "rustlog_messages_received",
        "How many messages were written",
        &["channel_id"]
    )
    .unwrap();
}

const COMMAND_PREFIX: &str = "!rustlog ";

pub async fn run<C: LoginCredentials>(
    login_credentials: C,
    app: App,
    writer_tx: Sender<StructuredMessage<'static>>,
    shutdown_rx: ShutdownRx,
    command_rx: Receiver<BotMessage>,
) {
    let bot = Bot::new(app, writer_tx);
    bot.run(login_credentials, shutdown_rx, command_rx).await;
}

#[derive(Clone)]
struct Bot {
    app: App,
    writer_tx: Sender<StructuredMessage<'static>>,
}

impl Bot {
    pub fn new(app: App, writer_tx: Sender<StructuredMessage<'static>>) -> Bot {
        Self { app, writer_tx }
    }

    pub async fn run<C: LoginCredentials>(
        self,
        login_credentials: C,
        mut shutdown_rx: ShutdownRx,
        mut command_rx: Receiver<BotMessage>,
    ) {
        let client_config = ClientConfig::new_simple(login_credentials);
        let (mut receiver, client) = TwitchIRCClient::<SecureTCPTransport, C>::new(client_config);

        let app = self.app.clone();
        let join_client = client.clone();
        tokio::spawn(async move {
            loop {
                let channel_ids = app.config.channels.read().unwrap().clone();

                let interval = match app
                    .get_users(Vec::from_iter(channel_ids), vec![], true)
                    .await
                {
                    Ok(users) => {
                        info!("Joining {} channels", users.len());
                        for channel_login in users.into_values() {
                            debug!("Logging channel {channel_login}");
                            join_client
                                .join(channel_login)
                                .expect("Failed to join channel");
                        }
                        CHANNEL_REJOIN_INTERVAL_SECONDS
                    }
                    Err(err) => {
                        error!("Could not fetch users list: {err}");
                        CHANNELS_REFETCH_RETRY_INTERVAL_SECONDS
                    }
                };
                sleep(Duration::from_secs(interval)).await;
            }
        });

        let bot = self.clone();
        let msg_client = client.clone();
        tokio::spawn(async move {
            while let Some(msg) = command_rx.recv().await {
                match msg {
                    BotMessage::JoinChannels(channels) => {
                        if let Err(err) = bot
                            .update_channels(
                                &msg_client,
                                &channels.iter().map(String::as_str).collect::<Vec<_>>(),
                                ChannelAction::Join,
                            )
                            .await
                        {
                            error!("Could not join channels: {err}");
                        }
                    }
                    BotMessage::PartChannels(channels) => {
                        if let Err(err) = bot
                            .update_channels(
                                &msg_client,
                                &channels.iter().map(String::as_str).collect::<Vec<_>>(),
                                ChannelAction::Part,
                            )
                            .await
                        {
                            error!("Could not join channels: {err}");
                        }
                    }
                }
            }
        });

        loop {
            tokio::select! {
                Some(msg) = receiver.recv() => {
                    if let Err(e) = self.handle_message(msg, &client).await {
                        error!("Could not handle message: {e}");
                    }
                }
                _ = shutdown_rx.changed() => {
                    debug!("Shutting down bot task");
                    break;
                }
            }
        }
    }

    async fn handle_message<C: LoginCredentials>(
        &self,
        msg: ServerMessage,
        client: &TwitchClient<C>,
    ) -> anyhow::Result<()> {
        if let ServerMessage::Privmsg(privmsg) = &msg {
            trace!("Processing message {}", privmsg.message_text);
            if let Some(cmd) = privmsg.message_text.strip_prefix(COMMAND_PREFIX) {
                if let Err(err) = self
                    .handle_command(cmd, client, &privmsg.sender.login)
                    .await
                {
                    warn!("Could not handle command {cmd}: {err:#}");
                }
            }
        }

        self.write_message(msg).await?;

        Ok(())
    }

    fn check_admin(&self, user_login: &str) -> anyhow::Result<()> {
        if self
            .app
            .config
            .admins
            .iter()
            .any(|login| login == user_login)
        {
            Ok(())
        } else {
            Err(anyhow!("User {user_login} is not an admin"))
        }
    }

    async fn write_message(&self, msg: ServerMessage) -> anyhow::Result<()> {
        // Ignore
        if matches!(msg, ServerMessage::RoomState(_)) {
            return Ok(());
        }

        let irc_message = IRCMessage::from(msg);

        if let Some((channel_id, maybe_user_id)) = extract_channel_and_user_from_raw(&irc_message) {
            if !channel_id.is_empty() {
                MESSAGES_RECEIVED_COUNTERS
                    .with_label_values(&[channel_id])
                    .inc();
            }

            let timestamp = extract_raw_timestamp(&irc_message)
                .unwrap_or_else(|| Utc::now().timestamp_millis().try_into().unwrap());
            let user_id = maybe_user_id.unwrap_or_default().to_owned();

<<<<<<< HEAD
            let message = Message {
                channel_id: Cow::Owned(channel_id.to_owned()),
                user_id: Cow::Owned(user_id),
=======
            if self.app.config.opt_out.contains_key(&user_id) {
                return Ok(());
            }

            let raw_irc = irc_message.as_raw_irc();
            let unstructured = UnstructuredMessage {
                channel_id,
                user_id: &user_id,
>>>>>>> 03c80454
                timestamp,
                raw: &raw_irc,
            };
            match StructuredMessage::from_unstructured(&unstructured) {
                Ok(msg) => {
                    self.writer_tx.send(msg.into_owned()).await?;
                }
                Err(err) => {
                    error!("Could not convert message {unstructured:?} to be logged: {err}");
                }
            }
        }

        Ok(())
    }

    async fn handle_command<C: LoginCredentials>(
        &self,
        cmd: &str,
        client: &TwitchClient<C>,
        sender_login: &str,
    ) -> anyhow::Result<()> {
        debug!("Processing command {cmd}");
        let mut split = cmd.split_whitespace();
        if let Some(action) = split.next() {
            let args: Vec<&str> = split.collect();

            match action {
                "join" => {
                    self.check_admin(sender_login)?;
                    self.update_channels(client, &args, ChannelAction::Join)
                        .await?
                }
                "leave" | "part" => {
                    self.check_admin(sender_login)?;
                    self.update_channels(client, &args, ChannelAction::Part)
                        .await?
                }
                _ => (),
            }
        }

        Ok(())
    }

    async fn update_channels<C: LoginCredentials>(
        &self,
        client: &TwitchClient<C>,
        channels: &[&str],
        action: ChannelAction,
    ) -> anyhow::Result<()> {
        if channels.is_empty() {
            return Err(anyhow!("no channels specified"));
        }

        let channels = self
            .app
            .get_users(
                vec![],
                channels.iter().map(ToString::to_string).collect(),
                false,
            )
            .await?;

        {
            let mut config_channels = self.app.config.channels.write().unwrap();

            for (channel_id, channel_name) in channels {
                match action {
                    ChannelAction::Join => {
                        info!("Joining channel {channel_name}");
                        config_channels.insert(channel_id);
                        client.join(channel_name)?;
                    }
                    ChannelAction::Part => {
                        info!("Parting channel {channel_name}");
                        config_channels.remove(&channel_id);
                        client.part(channel_name);
                    }
                }
            }
        }

        self.app.config.save()?;

        Ok(())
    }
}

enum ChannelAction {
    Join,
    Part,
}<|MERGE_RESOLUTION|>--- conflicted
+++ resolved
@@ -4,7 +4,7 @@
     logs::extract::{extract_channel_and_user_from_raw, extract_raw_timestamp},
     ShutdownRx,
 };
-use anyhow::{anyhow};
+use anyhow::{anyhow, Context};
 use chrono::Utc;
 use lazy_static::lazy_static;
 use prometheus::{register_int_counter_vec, IntCounterVec};
@@ -205,11 +205,6 @@
                 .unwrap_or_else(|| Utc::now().timestamp_millis().try_into().unwrap());
             let user_id = maybe_user_id.unwrap_or_default().to_owned();
 
-<<<<<<< HEAD
-            let message = Message {
-                channel_id: Cow::Owned(channel_id.to_owned()),
-                user_id: Cow::Owned(user_id),
-=======
             if self.app.config.opt_out.contains_key(&user_id) {
                 return Ok(());
             }
@@ -218,7 +213,6 @@
             let unstructured = UnstructuredMessage {
                 channel_id,
                 user_id: &user_id,
->>>>>>> 03c80454
                 timestamp,
                 raw: &raw_irc,
             };
